--- conflicted
+++ resolved
@@ -29,7 +29,6 @@
     assert warnings == 0
 
 
-<<<<<<< HEAD
 def test_gap_column_maps_to_gap_percent():
     df = pd.DataFrame({"Ticker": ["AAA"], "Gap": ["4%"]})
 
@@ -40,8 +39,7 @@
     assert coerced.loc[0, "gap_pct"] == 4.0
 
 
-=======
->>>>>>> 570a8f2a
+
 def test_coerce_types_parses_suffixes():
     df = pd.DataFrame(
         {
@@ -49,10 +47,6 @@
             "Average Volume (3M)": ["850K"],
             "Float": ["1.4B"],
             "Float %": ["65%"],
-<<<<<<< HEAD
-=======
-
->>>>>>> 570a8f2a
             "Short Float": ["12.5%"],
         }
     )
