--- conflicted
+++ resolved
@@ -139,23 +139,11 @@
 
     rejected_df = pd.read_csv(rejection_path)
     assert "ticker" in rejected_df.columns
-<<<<<<< HEAD
     reason_row = rejected_df.loc[rejected_df["ticker"] == "CCC"]
     assert not reason_row.empty
     reason = str(reason_row.iloc[0]["rejection_reasons"])
     parsed_reasons = [part.strip() for part in reason.split("|") if part.strip()]
     assert "exchange_excluded" in parsed_reasons
-=======
-    reasons_value = rejected_df.loc[
-        rejected_df["ticker"] == "CCC", "rejection_reasons"
-    ]
-    if isinstance(reasons_value, str):
-        reasons = [reasons_value]
-    else:
-        reasons = reasons_value.tolist()
-    assert reasons == ["float_below_min | exchange_excluded"]
->>>>>>> 42e17fca
-
 
 def test_run_emits_empty_outputs_when_download_fails(tmp_path, monkeypatch):
     monkeypatch.setenv("FINVIZ_EXPORT_URL", "https://example.com/export")
