--- conflicted
+++ resolved
@@ -147,10 +147,6 @@
     reason = str(reason_row.iloc[0]["rejection_reasons"])
     parsed_reasons = [part.strip() for part in reason.split("|") if part.strip()]
     assert "exchange_excluded" in parsed_reasons
-<<<<<<< HEAD
-
-=======
->>>>>>> ca23907c
 
 def test_run_emits_empty_outputs_when_download_fails(tmp_path, monkeypatch):
     monkeypatch.setenv("FINVIZ_EXPORT_URL", "https://example.com/export")
