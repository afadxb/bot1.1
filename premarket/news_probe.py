--- conflicted
+++ resolved
@@ -104,11 +104,9 @@
 _FINVIZ_DATETIME_FORMATS = [
     "%m/%d/%Y %I:%M %p",
     "%m/%d/%y %I:%M %p",
-<<<<<<< HEAD
     "%m/%d/%Y %H:%M",
     "%m/%d/%y %H:%M",
-=======
->>>>>>> 3ea77bc4
+
     "%Y-%m-%d %H:%M:%S",
     "%Y-%m-%d %H:%M",
     "%Y-%m-%dT%H:%M:%S",
