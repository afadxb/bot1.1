"""Utility helpers for the premarket pipeline."""

from __future__ import annotations

import json
import logging
import os
from datetime import datetime, timezone
from pathlib import Path
from typing import Any, Iterable, Optional

from dateutil import tz
from rich.logging import RichHandler
from urllib.parse import parse_qsl, urlsplit, urlunsplit

DEFAULT_TZ_NAME = "America/New_York"
EASTERN = tz.gettz(DEFAULT_TZ_NAME)


def configure_timezone(tz_name: str) -> None:
    """Configure the default timezone used across the project."""

    global EASTERN
    resolved = tz.gettz(tz_name)
    EASTERN = resolved if resolved is not None else tz.gettz(DEFAULT_TZ_NAME)


def ensure_directory(path: Path) -> None:
    """Ensure that a directory exists."""
    path.mkdir(parents=True, exist_ok=True)


def now_eastern() -> datetime:
    """Return the current time in US Eastern time."""
    return datetime.now(tz=EASTERN)


def timestamp_iso(dt: Optional[datetime] = None) -> str:
    """Return an ISO8601 string for the given datetime (defaults to now)."""
    if dt is None:
        dt = now_eastern()
    return dt.isoformat()


def setup_logging(log_file: Optional[Path] = None) -> logging.Logger:
    """Configure logging with Rich formatting."""
    handlers: list[logging.Handler] = [RichHandler(rich_tracebacks=True)]
    if log_file is not None:
        ensure_directory(log_file.parent)
        file_handler = logging.FileHandler(log_file, encoding="utf-8")
        file_handler.setFormatter(
            logging.Formatter("%(asctime)s %(levelname)s %(name)s - %(message)s")
        )
        handlers.append(file_handler)

    logging.basicConfig(
        level=logging.INFO,
        format="%(message)s",
        datefmt="[%X]",
        handlers=handlers,
        force=True,
    )
    return logging.getLogger("premarket")


def safe_float(value: Any) -> Optional[float]:
    """Parse a value into float where possible."""
    if value is None:
        return None
    if isinstance(value, (int, float)):
        if isinstance(value, bool):
            return float(value)
        return float(value)
    if isinstance(value, str):
        stripped = value.strip()
        if not stripped or stripped.upper() in {"N/A", "NA", "-"}:
            return None
        stripped = stripped.replace(",", "").replace("$", "")
        try:
            return float(stripped)
        except ValueError:
            return None
    return None


def safe_percent(value: Any) -> Optional[float]:
    """Parse percent values (with % sign) into floats."""
    if isinstance(value, str):
        value = value.replace("%", "")
    result = safe_float(value)
    if result is None:
        return None
    return result


def safe_int(value: Any) -> Optional[int]:
    """Parse integers with commas and symbols."""
    if isinstance(value, (int, float)):
        return int(value)
    if isinstance(value, str):
        stripped = value.strip().replace(",", "")
        if not stripped or stripped.upper() in {"N/A", "NA", "-"}:
            return None
        try:
            return int(float(stripped))
        except ValueError:
            return None
    return None


def parse_range(range_str: Any) -> Optional[tuple[float, float]]:
    """Parse a range string like '15 - 28'."""
    if not isinstance(range_str, str):
        return None
    parts = [p.strip() for p in range_str.split("-") if p.strip()]
    if len(parts) != 2:
        return None
    low = safe_float(parts[0])
    high = safe_float(parts[1])
    if low is None or high is None or high == low:
        return None
    return low, high


def read_json(path: Path) -> Any:
    """Read a JSON file."""
    with path.open("r", encoding="utf-8") as fh:
        return json.load(fh)


def redact_token(url: str) -> str:
    """Redact sensitive query parameters from a URL for logging."""

    if not url:
        return url

    try:
        parsed = urlsplit(url)
    except ValueError:
        return url

    query_pairs = parse_qsl(parsed.query, keep_blank_values=True)
    if not query_pairs:
        return urlunsplit((parsed.scheme, parsed.netloc, parsed.path, "", parsed.fragment))

    masked_pairs: list[str] = []
    for key, value in query_pairs:
        if key.lower() == "auth":
            masked_pairs.append(f"{key}=***")
        else:
            placeholder = "<redacted>" if value else ""
            masked_pairs.append(f"{key}={placeholder}" if placeholder else key)

    masked_query = "&".join(masked_pairs)
    return urlunsplit((parsed.scheme, parsed.netloc, parsed.path, masked_query, parsed.fragment))


def env_str(key: str, default: Optional[str] = None) -> Optional[str]:
    """Read an environment variable with optional default.

    The helper mirrors the forgiving behaviour of many ``.env`` parsers by
    treating blank values or lines that only contain a comment as "unset".
    Trailing inline comments introduced with ``#`` are stripped when they are
    separated from the value by whitespace. This keeps legitimate values such as
    URLs with fragments (``.../#section``) intact while letting users annotate
    their environment configuration without breaking file paths.
    """

    value = os.environ.get(key)
    if value is None:
        return default

    stripped = value.strip()
    if not stripped or stripped.startswith("#"):
        return default

<<<<<<< HEAD
    comment_index: Optional[int] = None
    for idx, char in enumerate(stripped):
        if char == "#" and (idx == 0 or stripped[idx - 1].isspace()):
            comment_index = idx
            break

    if comment_index is not None:
        stripped = stripped[:comment_index].rstrip()

    if not stripped:
        return default

    if stripped[0] in {'"', "'"} and stripped[-1] == stripped[0]:
        stripped = stripped[1:-1]
    else:
        if stripped and stripped[0] in {'"', "'"} and stripped.count(stripped[0]) == 1:
            stripped = stripped[1:]
        if stripped and stripped[-1] in {'"', "'"} and stripped.count(stripped[-1]) == 1:
            stripped = stripped[:-1]

=======
    for marker in (" #", "\t#"):
        comment_index = stripped.find(marker)
        if comment_index != -1:
            stripped = stripped[:comment_index].rstrip()
            break

>>>>>>> 5dcf5ffb
    return stripped or default


def ensure_iterable(obj: Optional[Iterable[str]]) -> list[str]:
    """Return a list from an iterable, ignoring None."""
    if obj is None:
        return []
    return [item for item in obj]<|MERGE_RESOLUTION|>--- conflicted
+++ resolved
@@ -174,7 +174,6 @@
     if not stripped or stripped.startswith("#"):
         return default
 
-<<<<<<< HEAD
     comment_index: Optional[int] = None
     for idx, char in enumerate(stripped):
         if char == "#" and (idx == 0 or stripped[idx - 1].isspace()):
@@ -195,14 +194,7 @@
         if stripped and stripped[-1] in {'"', "'"} and stripped.count(stripped[-1]) == 1:
             stripped = stripped[:-1]
 
-=======
-    for marker in (" #", "\t#"):
-        comment_index = stripped.find(marker)
-        if comment_index != -1:
-            stripped = stripped[:comment_index].rstrip()
-            break
-
->>>>>>> 5dcf5ffb
+
     return stripped or default
 
 
